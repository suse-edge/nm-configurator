[package]
name = "nmc"
version = "0.3.4"
edition = "2021"
authors = ["Atanas Dinov <atanas.dinov@suse.com>"]
license = "Apache-2.0"

# See more keys and their definitions at https://doc.rust-lang.org/cargo/reference/manifest.html

[dependencies]
anyhow = "1.0.100"
clap = { version = "4.5.48", features = ["cargo"] }
env_logger = "0.11.6"
log = "0.4.28"
network-interface = "2.0.3"
<<<<<<< HEAD
nmstate = { version = "2.2.52", features = ["gen_conf"] }
serde = { version = "1.0.223", features = ["derive"] }
=======
nmstate = { version = "2.2.51", features = ["gen_conf"] }
serde = { version = "1.0.226", features = ["derive"] }
>>>>>>> 06395b52
serde_yaml = "0.9.34"
configparser = "3.1.0"<|MERGE_RESOLUTION|>--- conflicted
+++ resolved
@@ -13,12 +13,7 @@
 env_logger = "0.11.6"
 log = "0.4.28"
 network-interface = "2.0.3"
-<<<<<<< HEAD
 nmstate = { version = "2.2.52", features = ["gen_conf"] }
-serde = { version = "1.0.223", features = ["derive"] }
-=======
-nmstate = { version = "2.2.51", features = ["gen_conf"] }
 serde = { version = "1.0.226", features = ["derive"] }
->>>>>>> 06395b52
 serde_yaml = "0.9.34"
 configparser = "3.1.0"