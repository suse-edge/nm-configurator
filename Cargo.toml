--- conflicted
+++ resolved
@@ -8,13 +8,8 @@
 # See more keys and their definitions at https://doc.rust-lang.org/cargo/reference/manifest.html
 
 [dependencies]
-<<<<<<< HEAD
 anyhow = "1.0.100"
-clap = { version = "4.5.47", features = ["cargo"] }
-=======
-anyhow = "1.0.99"
 clap = { version = "4.5.48", features = ["cargo"] }
->>>>>>> 17827cf6
 env_logger = "0.11.6"
 log = "0.4.28"
 network-interface = "2.0.3"
